--- conflicted
+++ resolved
@@ -386,13 +386,8 @@
             #"ceres-ssf_neus_terra_20180101-20201112_0mod3.pkl",
             #"ceres-ssf_neus_terra_20201112-20201231_0mod3.pkl",
             ]
-<<<<<<< HEAD
-    '''
-    modis_bands = list(range(37))
-    '''
-=======
+
     swaths_pkls = list(map(lambda p: ceres_swath_dir.joinpath(p), swaths_pkls))
->>>>>>> e76c82dc
     modis_bands = [
             8,              # .41                       Near UV
             1,4,3,          # .64,.55,.46               (R,G,B)
@@ -405,11 +400,7 @@
             31,             # 10.9                      clean window
             33,             # 13.3                      co2
             ]
-<<<<<<< HEAD
-    '''
-=======
-
->>>>>>> e76c82dc
+
     ## lat,lon preset for seus
     #bbox = ((28,38), (-95,-75))
     workers = 4
